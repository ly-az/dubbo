--- conflicted
+++ resolved
@@ -1,1116 +1,627 @@
-<<<<<<< HEAD
-/*
- * Licensed to the Apache Software Foundation (ASF) under one or more
- * contributor license agreements.  See the NOTICE file distributed with
- * this work for additional information regarding copyright ownership.
- * The ASF licenses this file to You under the Apache License, Version 2.0
- * (the "License"); you may not use this file except in compliance with
- * the License.  You may obtain a copy of the License at
- *
- *     http://www.apache.org/licenses/LICENSE-2.0
- *
- * Unless required by applicable law or agreed to in writing, software
- * distributed under the License is distributed on an "AS IS" BASIS,
- * WITHOUT WARRANTIES OR CONDITIONS OF ANY KIND, either express or implied.
- * See the License for the specific language governing permissions and
- * limitations under the License.
- */
-package org.apache.dubbo.config;
-
-import org.apache.dubbo.common.Constants;
-import org.apache.dubbo.common.URL;
-import org.apache.dubbo.common.config.CompositeConfiguration;
-import org.apache.dubbo.common.config.Configuration;
-import org.apache.dubbo.common.extension.ExtensionLoader;
-import org.apache.dubbo.common.logger.Logger;
-import org.apache.dubbo.common.logger.LoggerFactory;
-import org.apache.dubbo.common.utils.CollectionUtils;
-import org.apache.dubbo.common.utils.ReflectUtils;
-import org.apache.dubbo.common.utils.StringUtils;
-import org.apache.dubbo.config.context.Environment;
-import org.apache.dubbo.config.support.Parameter;
-import org.apache.dubbo.config.utils.ConfigConverter;
-
-import javax.annotation.PostConstruct;
-import java.io.Serializable;
-import java.lang.reflect.Method;
-import java.lang.reflect.Modifier;
-import java.util.HashMap;
-import java.util.Map;
-import java.util.regex.Matcher;
-import java.util.regex.Pattern;
-
-/**
- * Utility methods and public methods for parsing configuration
- *
- * @export
- */
-public abstract class AbstractConfig implements Serializable {
-
-    protected static final Logger logger = LoggerFactory.getLogger(AbstractConfig.class);
-    private static final long serialVersionUID = 4267533505537413570L;
-    private static final int MAX_LENGTH = 200;
-
-    private static final int MAX_PATH_LENGTH = 200;
-
-    private static final Pattern PATTERN_NAME = Pattern.compile("[\\-._0-9a-zA-Z]+");
-
-    private static final Pattern PATTERN_MULTI_NAME = Pattern.compile("[,\\-._0-9a-zA-Z]+");
-
-    private static final Pattern PATTERN_METHOD_NAME = Pattern.compile("[a-zA-Z][0-9a-zA-Z]*");
-
-    private static final Pattern PATTERN_PATH = Pattern.compile("[/\\-$._0-9a-zA-Z]+");
-
-    private static final Pattern PATTERN_NAME_HAS_SYMBOL = Pattern.compile("[:*,/\\-._0-9a-zA-Z]+");
-
-    private static final Pattern PATTERN_KEY = Pattern.compile("[*,\\-._0-9a-zA-Z]+");
-    private static final Map<String, String> legacyProperties = new HashMap<String, String>();
-    private static final String[] SUFFIXES = new String[]{"Config", "Bean"};
-
-    private boolean init;
-    private volatile Map<String, String> metaData;
-
-    static {
-        legacyProperties.put("dubbo.protocol.name", "dubbo.service.protocol");
-        legacyProperties.put("dubbo.protocol.host", "dubbo.service.server.host");
-        legacyProperties.put("dubbo.protocol.port", "dubbo.service.server.port");
-        legacyProperties.put("dubbo.protocol.threads", "dubbo.service.max.thread.pool.size");
-        legacyProperties.put("dubbo.consumer.timeout", "dubbo.service.invoke.timeout");
-        legacyProperties.put("dubbo.consumer.retries", "dubbo.service.max.retry.providers");
-        legacyProperties.put("dubbo.consumer.check", "dubbo.service.allow.no.provider");
-        legacyProperties.put("dubbo.service.url", "dubbo.service.address");
-    }
-
-    protected String id;
-
-    private static String convertLegacyValue(String key, String value) {
-        if (value != null && value.length() > 0) {
-            if ("dubbo.service.max.retry.providers".equals(key)) {
-                return String.valueOf(Integer.parseInt(value) - 1);
-            } else if ("dubbo.service.allow.no.provider".equals(key)) {
-                return String.valueOf(!Boolean.parseBoolean(value));
-            }
-        }
-        return value;
-    }
-
-    private static String getTagName(Class<?> cls) {
-        String tag = cls.getSimpleName();
-        for (String suffix : SUFFIXES) {
-            if (tag.endsWith(suffix)) {
-                tag = tag.substring(0, tag.length() - suffix.length());
-                break;
-            }
-        }
-        tag = tag.toLowerCase();
-        return tag;
-    }
-
-    protected static void appendParameters(Map<String, String> parameters, Object config) {
-        appendParameters(parameters, config, null);
-    }
-
-    @SuppressWarnings("unchecked")
-    protected static void appendParameters(Map<String, String> parameters, Object config, String prefix) {
-        if (config == null) {
-            return;
-        }
-        Method[] methods = config.getClass().getMethods();
-        for (Method method : methods) {
-            try {
-                String name = method.getName();
-                if ((name.startsWith("get") || name.startsWith("is"))
-                        && !"getClass".equals(name)
-                        && Modifier.isPublic(method.getModifiers())
-                        && method.getParameterTypes().length == 0
-                        && isPrimitive(method.getReturnType())) {
-                    Parameter parameter = method.getAnnotation(Parameter.class);
-                    if (method.getReturnType() == Object.class || parameter != null && parameter.excluded()) {
-                        continue;
-                    }
-                    int i = name.startsWith("get") ? 3 : 2;
-                    String prop = StringUtils.camelToSplitName(name.substring(i, i + 1).toLowerCase() + name.substring(i + 1), ".");
-                    String key;
-                    if (parameter != null && parameter.key().length() > 0) {
-                        key = parameter.key();
-                    } else {
-                        key = prop;
-                    }
-                    Object value = method.invoke(config);
-                    String str = String.valueOf(value).trim();
-                    if (value != null && str.length() > 0) {
-                        if (parameter != null && parameter.escaped()) {
-                            str = URL.encode(str);
-                        }
-                        if (parameter != null && parameter.append()) {
-                            String pre = parameters.get(Constants.DEFAULT_KEY + "." + key);
-                            if (pre != null && pre.length() > 0) {
-                                str = pre + "," + str;
-                            }
-                            pre = parameters.get(key);
-                            if (pre != null && pre.length() > 0) {
-                                str = pre + "," + str;
-                            }
-                        }
-                        if (prefix != null && prefix.length() > 0) {
-                            key = prefix + "." + key;
-                        }
-                        parameters.put(key, str);
-                    } else if (parameter != null && parameter.required()) {
-                        throw new IllegalStateException(config.getClass().getSimpleName() + "." + key + " == null");
-                    }
-                } else if ("getParameters".equals(name)
-                        && Modifier.isPublic(method.getModifiers())
-                        && method.getParameterTypes().length == 0
-                        && method.getReturnType() == Map.class) {
-                    Map<String, String> map = (Map<String, String>) method.invoke(config, new Object[0]);
-                    if (map != null && map.size() > 0) {
-                        String pre = (prefix != null && prefix.length() > 0 ? prefix + "." : "");
-                        for (Map.Entry<String, String> entry : map.entrySet()) {
-                            parameters.put(pre + entry.getKey().replace('-', '.'), entry.getValue());
-                        }
-                    }
-                }
-            } catch (Exception e) {
-                throw new IllegalStateException(e.getMessage(), e);
-            }
-        }
-    }
-
-    protected static void appendAttributes(Map<Object, Object> parameters, Object config) {
-        appendAttributes(parameters, config, null);
-    }
-
-    protected static void appendAttributes(Map<Object, Object> parameters, Object config, String prefix) {
-        if (config == null) {
-            return;
-        }
-        Method[] methods = config.getClass().getMethods();
-        for (Method method : methods) {
-            try {
-                String name = method.getName();
-                if ((name.startsWith("get") || name.startsWith("is"))
-                        && !"getClass".equals(name)
-                        && Modifier.isPublic(method.getModifiers())
-                        && method.getParameterTypes().length == 0
-                        && isPrimitive(method.getReturnType())) {
-                    Parameter parameter = method.getAnnotation(Parameter.class);
-                    if (parameter == null || !parameter.attribute())
-                        continue;
-                    String key;
-                    if (parameter.key().length() > 0) {
-                        key = parameter.key();
-                    } else {
-                        int i = name.startsWith("get") ? 3 : 2;
-                        key = name.substring(i, i + 1).toLowerCase() + name.substring(i + 1);
-                    }
-                    Object value = method.invoke(config);
-                    if (value != null) {
-                        if (prefix != null && prefix.length() > 0) {
-                            key = prefix + "." + key;
-                        }
-                        parameters.put(key, value);
-                    }
-                }
-            } catch (Exception e) {
-                throw new IllegalStateException(e.getMessage(), e);
-            }
-        }
-    }
-
-    private static boolean isPrimitive(Class<?> type) {
-        return type.isPrimitive()
-                || type == String.class
-                || type == Character.class
-                || type == Boolean.class
-                || type == Byte.class
-                || type == Short.class
-                || type == Integer.class
-                || type == Long.class
-                || type == Float.class
-                || type == Double.class
-                || type == Object.class;
-    }
-
-    private static Object convertPrimitive(Class<?> type, String value) {
-        if (type == char.class || type == Character.class) {
-            return value.length() > 0 ? value.charAt(0) : '\0';
-        } else if (type == boolean.class || type == Boolean.class) {
-            return Boolean.valueOf(value);
-        } else if (type == byte.class || type == Byte.class) {
-            return Byte.valueOf(value);
-        } else if (type == short.class || type == Short.class) {
-            return Short.valueOf(value);
-        } else if (type == int.class || type == Integer.class) {
-            return Integer.valueOf(value);
-        } else if (type == long.class || type == Long.class) {
-            return Long.valueOf(value);
-        } else if (type == float.class || type == Float.class) {
-            return Float.valueOf(value);
-        } else if (type == double.class || type == Double.class) {
-            return Double.valueOf(value);
-        }
-        return value;
-    }
-
-    protected static void checkExtension(Class<?> type, String property, String value) {
-        checkName(property, value);
-        if (value != null && value.length() > 0
-                && !ExtensionLoader.getExtensionLoader(type).hasExtension(value)) {
-            throw new IllegalStateException("No such extension " + value + " for " + property + "/" + type.getName());
-        }
-    }
-
-    protected static void checkMultiExtension(Class<?> type, String property, String value) {
-        checkMultiName(property, value);
-        if (value != null && value.length() > 0) {
-            String[] values = value.split("\\s*[,]+\\s*");
-            for (String v : values) {
-                if (v.startsWith(Constants.REMOVE_VALUE_PREFIX)) {
-                    v = v.substring(1);
-                }
-                if (Constants.DEFAULT_KEY.equals(v)) {
-                    continue;
-                }
-                if (!ExtensionLoader.getExtensionLoader(type).hasExtension(v)) {
-                    throw new IllegalStateException("No such extension " + v + " for " + property + "/" + type.getName());
-                }
-            }
-        }
-    }
-
-    protected static void checkLength(String property, String value) {
-        checkProperty(property, value, MAX_LENGTH, null);
-    }
-
-    protected static void checkPathLength(String property, String value) {
-        checkProperty(property, value, MAX_PATH_LENGTH, null);
-    }
-
-    protected static void checkName(String property, String value) {
-        checkProperty(property, value, MAX_LENGTH, PATTERN_NAME);
-    }
-
-    protected static void checkNameHasSymbol(String property, String value) {
-        checkProperty(property, value, MAX_LENGTH, PATTERN_NAME_HAS_SYMBOL);
-    }
-
-    protected static void checkKey(String property, String value) {
-        checkProperty(property, value, MAX_LENGTH, PATTERN_KEY);
-    }
-
-    protected static void checkMultiName(String property, String value) {
-        checkProperty(property, value, MAX_LENGTH, PATTERN_MULTI_NAME);
-    }
-
-    protected static void checkPathName(String property, String value) {
-        checkProperty(property, value, MAX_PATH_LENGTH, PATTERN_PATH);
-    }
-
-    protected static void checkMethodName(String property, String value) {
-        checkProperty(property, value, MAX_LENGTH, PATTERN_METHOD_NAME);
-    }
-
-    protected static void checkParameterName(Map<String, String> parameters) {
-        if (parameters == null || parameters.size() == 0) {
-            return;
-        }
-        for (Map.Entry<String, String> entry : parameters.entrySet()) {
-            checkNameHasSymbol(entry.getKey(), entry.getValue());
-        }
-    }
-
-    protected static void checkProperty(String property, String value, int maxlength, Pattern pattern) {
-        if (value == null || value.length() == 0) {
-            return;
-        }
-        if (value.length() > maxlength) {
-            throw new IllegalStateException("Invalid " + property + "=\"" + value + "\" is longer than " + maxlength);
-        }
-        if (pattern != null) {
-            Matcher matcher = pattern.matcher(value);
-            if (!matcher.matches()) {
-                throw new IllegalStateException("Invalid " + property + "=\"" + value + "\" contains illegal " +
-                        "character, only digit, letter, '-', '_' or '.' is legal.");
-            }
-        }
-    }
-
-    @Parameter(excluded = true)
-    public String getId() {
-        return id;
-    }
-
-    public void setId(String id) {
-        this.id = id;
-    }
-
-    protected void appendAnnotation(Class<?> annotationClass, Object annotation) {
-        Method[] methods = annotationClass.getMethods();
-        for (Method method : methods) {
-            if (method.getDeclaringClass() != Object.class
-                    && method.getReturnType() != void.class
-                    && method.getParameterTypes().length == 0
-                    && Modifier.isPublic(method.getModifiers())
-                    && !Modifier.isStatic(method.getModifiers())) {
-                try {
-                    String property = method.getName();
-                    if ("interfaceClass".equals(property) || "interfaceName".equals(property)) {
-                        property = "interface";
-                    }
-                    String setter = "set" + property.substring(0, 1).toUpperCase() + property.substring(1);
-                    Object value = method.invoke(annotation);
-                    if (value != null && !value.equals(method.getDefaultValue())) {
-                        Class<?> parameterType = ReflectUtils.getBoxedClass(method.getReturnType());
-                        if ("filter".equals(property) || "listener".equals(property)) {
-                            parameterType = String.class;
-                            value = StringUtils.join((String[]) value, ",");
-                        } else if ("parameters".equals(property)) {
-                            parameterType = Map.class;
-                            value = CollectionUtils.toStringMap((String[]) value);
-                        }
-                        try {
-                            Method setterMethod = getClass().getMethod(setter, parameterType);
-                            setterMethod.invoke(this, value);
-                        } catch (NoSuchMethodException e) {
-                            // ignore
-                        }
-                    }
-                } catch (Throwable e) {
-                    logger.error(e.getMessage(), e);
-                }
-            }
-        }
-    }
-
-
-    /**
-     * Should be called after Config was fully initialized.
-     *
-     * @return
-     */
-    public Map<String, String> getMetaData() {
-        metaData = new HashMap<>();
-        Method[] methods = this.getClass().getMethods();
-        for (Method method : methods) {
-            try {
-                String name = method.getName();
-                if ((name.startsWith("get") || name.startsWith("is"))
-                        && !name.equals("get")
-                        && !"getClass".equals(name)
-                        && Modifier.isPublic(method.getModifiers())
-                        && method.getParameterTypes().length == 0
-                        && isPrimitive(method.getReturnType())) {
-                    int i = name.startsWith("get") ? 3 : 2;
-                    String prop = StringUtils.camelToSplitName(name.substring(i, i + 1).toLowerCase() + name.substring(i + 1), ".");
-                    String key;
-                    Parameter parameter = method.getAnnotation(Parameter.class);
-                    if (parameter != null && parameter.key().length() > 0) {
-                        key = parameter.key();
-                    } else {
-                        key = prop;
-                    }
-                    if (method.getReturnType() == Object.class || parameter != null && parameter.excluded()) {
-                        metaData.put(key, null);
-                        continue;
-                    }
-                    Object value = method.invoke(this);
-                    String str = String.valueOf(value).trim();
-                    if (value != null && str.length() > 0) {
-                        if (parameter != null && parameter.escaped()) {
-                            str = URL.encode(str);
-                        }
-                        if (parameter != null && parameter.append()) {
-                            String pre = String.valueOf(metaData.get(Constants.DEFAULT_KEY + "." + key));
-                            if (pre != null && pre.length() > 0) {
-                                str = pre + "," + str;
-                            }
-                            pre = String.valueOf(metaData.get(key));
-                            if (pre != null && pre.length() > 0) {
-                                str = pre + "," + str;
-                            }
-                        }
-                      /*  if (prefix != null && prefix.length() > 0) {
-                            key = prefix + "." + key;
-                        }*/
-                        metaData.put(key, str);
-                    } else {
-                        metaData.put(key, null);
-                    }
-                    // TODO check required somewhere else.
-                    /*else if (parameter != null && parameter.required()) {
-                        throw new IllegalStateException(this.getClass().getSimpleName() + "." + key + " == null");
-                    }*/
-                } else if ("getParameters".equals(name)
-                        && Modifier.isPublic(method.getModifiers())
-                        && method.getParameterTypes().length == 0
-                        && method.getReturnType() == Map.class) {
-                    Map<String, String> map = (Map<String, String>) method.invoke(this, new Object[0]);
-                    if (map != null && map.size() > 0) {
-//                            String pre = (prefix != null && prefix.length() > 0 ? prefix + "." : "");
-                        for (Map.Entry<String, String> entry : map.entrySet()) {
-                            metaData.put(entry.getKey().replace('-', '.'), entry.getValue());
-                        }
-                    }
-                }
-            } catch (Exception e) {
-                System.out.println(this.getClass().getName());
-                System.out.println(method.getName());
-                throw new IllegalStateException(e.getMessage(), e);
-            }
-        }
-        return metaData;
-    }
-
-    public String getPrefix() {
-        return Constants.DUBBO + "." + getTagName(this.getClass());
-    }
-
-    /**
-     * TODO
-     * Currently, only support overriding of properties explicitly defined in Config class, doesn't support overriding of customized parameters stored in 'parameters'.
-     */
-    @PostConstruct
-    public void refresh() {
-        if (init) {
-            return;
-        }
-        init = true;
-
-        try {
-            Configuration configuration = ConfigConverter.toConfiguration(this);
-            CompositeConfiguration compositeConfiguration = Environment.getInstance().getStartupCompositeConf(getPrefix(), getId());
-            int index = 1;
-            if (Environment.getInstance().isConfigCenterFirst()) {
-                index = 2;
-            }
-            compositeConfiguration.addConfiguration(index, configuration);
-            // loop methods, get override value and set the new value back to method
-            Method[] methods = getClass().getMethods();
-            for (Method method : methods) {
-                if (isSetter(method)) {
-                    try {
-                        String value = compositeConfiguration.getString(extractPropertyName(method));
-                        if (value != null) {
-                            method.invoke(this, convertPrimitive(method.getParameterTypes()[0], value));
-                        }
-                    } catch (NoSuchMethodException e) {
-                        logger.warn("Failed to override the property " + method.getName() + " in " + this.getClass().getSimpleName() + ", please make sure every property has a getter/setter pair.");
-                    }
-                }
-            }
-        } catch (Exception e) {
-            logger.error("Failed to override ", e);
-        }
-    }
-
-    private static boolean isSetter(Method method) {
-        if (method.getName().startsWith("set")
-                && !"set".equals(method.getName())
-                && Modifier.isPublic(method.getModifiers())
-                && method.getParameterCount() == 1
-                && isPrimitive(method.getParameterTypes()[0])) {
-            return true;
-        }
-        return false;
-    }
-
-    public String extractPropertyName(Method setter) throws Exception {
-        String propertyName = setter.getName().substring("set".length());
-        Method getter = null;
-        try {
-            getter = getClass().getMethod("get" + propertyName);
-        } catch (NoSuchMethodException e) {
-            getter = getClass().getMethod("is" + propertyName);
-        }
-        Parameter parameter = getter.getAnnotation(Parameter.class);
-        if (parameter != null && StringUtils.isNotEmpty(parameter.key())) {
-            propertyName = parameter.key();
-        } else {
-            propertyName = propertyName.toLowerCase();
-        }
-        return propertyName;
-    }
-
-    @Override
-    public String toString() {
-        try {
-            StringBuilder buf = new StringBuilder();
-            buf.append("<dubbo:");
-            buf.append(getTagName(getClass()));
-            Method[] methods = getClass().getMethods();
-            for (Method method : methods) {
-                try {
-                    String name = method.getName();
-                    if ((name.startsWith("get") || name.startsWith("is"))
-                            && !"getClass".equals(name) && !"get".equals(name) && !"is".equals(name)
-                            && Modifier.isPublic(method.getModifiers())
-                            && method.getParameterTypes().length == 0
-                            && isPrimitive(method.getReturnType())) {
-                        int i = name.startsWith("get") ? 3 : 2;
-                        String key = name.substring(i, i + 1).toLowerCase() + name.substring(i + 1);
-                        Object value = method.invoke(this);
-                        if (value != null) {
-                            buf.append(" ");
-                            buf.append(key);
-                            buf.append("=\"");
-                            buf.append(value);
-                            buf.append("\"");
-                        }
-                    }
-                } catch (Exception e) {
-                    logger.warn(e.getMessage(), e);
-                }
-            }
-            buf.append(" />");
-            return buf.toString();
-        } catch (Throwable t) {
-            logger.warn(t.getMessage(), t);
-            return super.toString();
-        }
-    }
-
-    /**
-     * FIXME check @Parameter(required=true) and any conditions that need to match.
-     */
-    public boolean isValid() {
-        return true;
-    }
-
-}
-=======
-/*
- * Licensed to the Apache Software Foundation (ASF) under one or more
- * contributor license agreements.  See the NOTICE file distributed with
- * this work for additional information regarding copyright ownership.
- * The ASF licenses this file to You under the Apache License, Version 2.0
- * (the "License"); you may not use this file except in compliance with
- * the License.  You may obtain a copy of the License at
- *
- *     http://www.apache.org/licenses/LICENSE-2.0
- *
- * Unless required by applicable law or agreed to in writing, software
- * distributed under the License is distributed on an "AS IS" BASIS,
- * WITHOUT WARRANTIES OR CONDITIONS OF ANY KIND, either express or implied.
- * See the License for the specific language governing permissions and
- * limitations under the License.
- */
-package org.apache.dubbo.config;
-
-import org.apache.dubbo.common.Constants;
-import org.apache.dubbo.common.URL;
-import org.apache.dubbo.common.extension.ExtensionLoader;
-import org.apache.dubbo.common.logger.Logger;
-import org.apache.dubbo.common.logger.LoggerFactory;
-import org.apache.dubbo.common.utils.CollectionUtils;
-import org.apache.dubbo.common.utils.ConfigUtils;
-import org.apache.dubbo.common.utils.ReflectUtils;
-import org.apache.dubbo.common.utils.StringUtils;
-import org.apache.dubbo.config.support.Parameter;
-import org.apache.dubbo.rpc.model.ConsumerMethodModel;
-
-import java.io.Serializable;
-import java.lang.reflect.Method;
-import java.lang.reflect.Modifier;
-import java.util.HashMap;
-import java.util.Map;
-import java.util.regex.Matcher;
-import java.util.regex.Pattern;
-
-/**
- * Utility methods and public methods for parsing configuration
- *
- * @export
- */
-public abstract class AbstractConfig implements Serializable {
-
-    protected static final Logger logger = LoggerFactory.getLogger(AbstractConfig.class);
-    private static final long serialVersionUID = 4267533505537413570L;
-    private static final int MAX_LENGTH = 200;
-
-    private static final int MAX_PATH_LENGTH = 200;
-
-    private static final Pattern PATTERN_NAME = Pattern.compile("[\\-._0-9a-zA-Z]+");
-
-    private static final Pattern PATTERN_MULTI_NAME = Pattern.compile("[,\\-._0-9a-zA-Z]+");
-
-    private static final Pattern PATTERN_METHOD_NAME = Pattern.compile("[a-zA-Z][0-9a-zA-Z]*");
-
-    private static final Pattern PATTERN_PATH = Pattern.compile("[/\\-$._0-9a-zA-Z]+");
-
-    private static final Pattern PATTERN_NAME_HAS_SYMBOL = Pattern.compile("[:*,/\\-._0-9a-zA-Z]+");
-
-    private static final Pattern PATTERN_KEY = Pattern.compile("[*,\\-._0-9a-zA-Z]+");
-    private static final Map<String, String> legacyProperties = new HashMap<String, String>();
-    private static final String[] SUFFIXES = new String[]{"Config", "Bean"};
-
-    static {
-        legacyProperties.put("dubbo.protocol.name", "dubbo.service.protocol");
-        legacyProperties.put("dubbo.protocol.host", "dubbo.service.server.host");
-        legacyProperties.put("dubbo.protocol.port", "dubbo.service.server.port");
-        legacyProperties.put("dubbo.protocol.threads", "dubbo.service.max.thread.pool.size");
-        legacyProperties.put("dubbo.consumer.timeout", "dubbo.service.invoke.timeout");
-        legacyProperties.put("dubbo.consumer.retries", "dubbo.service.max.retry.providers");
-        legacyProperties.put("dubbo.consumer.check", "dubbo.service.allow.no.provider");
-        legacyProperties.put("dubbo.service.url", "dubbo.service.address");
-
-        // this is only for compatibility
-        Runtime.getRuntime().addShutdownHook(DubboShutdownHook.getDubboShutdownHook());
-    }
-
-    protected String id;
-
-    private static String convertLegacyValue(String key, String value) {
-        if (value != null && value.length() > 0) {
-            if ("dubbo.service.max.retry.providers".equals(key)) {
-                return String.valueOf(Integer.parseInt(value) - 1);
-            } else if ("dubbo.service.allow.no.provider".equals(key)) {
-                return String.valueOf(!Boolean.parseBoolean(value));
-            }
-        }
-        return value;
-    }
-
-    protected static void appendProperties(AbstractConfig config) {
-        if (config == null) {
-            return;
-        }
-        String prefix = "dubbo." + getTagName(config.getClass()) + ".";
-        Method[] methods = config.getClass().getMethods();
-        for (Method method : methods) {
-            try {
-                String name = method.getName();
-                if (name.length() > 3 && name.startsWith("set") && Modifier.isPublic(method.getModifiers())
-                        && method.getParameterTypes().length == 1 && isPrimitive(method.getParameterTypes()[0])) {
-                    String property = StringUtils.camelToSplitName(name.substring(3, 4).toLowerCase() + name.substring(4), ".");
-
-                    String value = null;
-                    if (config.getId() != null && config.getId().length() > 0) {
-                        String pn = prefix + config.getId() + "." + property;
-                        value = System.getProperty(pn);
-                        if (!StringUtils.isBlank(value)) {
-                            logger.info("Use System Property " + pn + " to config dubbo");
-                        }
-                    }
-                    if (value == null || value.length() == 0) {
-                        String pn = prefix + property;
-                        value = System.getProperty(pn);
-                        if (!StringUtils.isBlank(value)) {
-                            logger.info("Use System Property " + pn + " to config dubbo");
-                        }
-                    }
-                    if (value == null || value.length() == 0) {
-                        Method getter;
-                        try {
-                            getter = config.getClass().getMethod("get" + name.substring(3));
-                        } catch (NoSuchMethodException e) {
-                            try {
-                                getter = config.getClass().getMethod("is" + name.substring(3));
-                            } catch (NoSuchMethodException e2) {
-                                getter = null;
-                            }
-                        }
-                        if (getter != null) {
-                            if (getter.invoke(config) == null) {
-                                if (config.getId() != null && config.getId().length() > 0) {
-                                    value = ConfigUtils.getProperty(prefix + config.getId() + "." + property);
-                                }
-                                if (value == null || value.length() == 0) {
-                                    value = ConfigUtils.getProperty(prefix + property);
-                                }
-                                if (value == null || value.length() == 0) {
-                                    String legacyKey = legacyProperties.get(prefix + property);
-                                    if (legacyKey != null && legacyKey.length() > 0) {
-                                        value = convertLegacyValue(legacyKey, ConfigUtils.getProperty(legacyKey));
-                                    }
-                                }
-
-                            }
-                        }
-                    }
-                    if (value != null && value.length() > 0) {
-                        method.invoke(config, convertPrimitive(method.getParameterTypes()[0], value));
-                    }
-                }
-            } catch (Exception e) {
-                logger.error(e.getMessage(), e);
-            }
-        }
-    }
-
-    private static String getTagName(Class<?> cls) {
-        String tag = cls.getSimpleName();
-        for (String suffix : SUFFIXES) {
-            if (tag.endsWith(suffix)) {
-                tag = tag.substring(0, tag.length() - suffix.length());
-                break;
-            }
-        }
-        tag = tag.toLowerCase();
-        return tag;
-    }
-
-    protected static void appendParameters(Map<String, String> parameters, Object config) {
-        appendParameters(parameters, config, null);
-    }
-
-    @SuppressWarnings("unchecked")
-    protected static void appendParameters(Map<String, String> parameters, Object config, String prefix) {
-        if (config == null) {
-            return;
-        }
-        Method[] methods = config.getClass().getMethods();
-        for (Method method : methods) {
-            try {
-                String name = method.getName();
-                if ((name.startsWith("get") || name.startsWith("is"))
-                        && !"getClass".equals(name)
-                        && Modifier.isPublic(method.getModifiers())
-                        && method.getParameterTypes().length == 0
-                        && isPrimitive(method.getReturnType())) {
-                    Parameter parameter = method.getAnnotation(Parameter.class);
-                    if (method.getReturnType() == Object.class || parameter != null && parameter.excluded()) {
-                        continue;
-                    }
-                    int i = name.startsWith("get") ? 3 : 2;
-                    String prop = StringUtils.camelToSplitName(name.substring(i, i + 1).toLowerCase() + name.substring(i + 1), ".");
-                    String key;
-                    if (parameter != null && parameter.key().length() > 0) {
-                        key = parameter.key();
-                    } else {
-                        key = prop;
-                    }
-                    Object value = method.invoke(config);
-                    String str = String.valueOf(value).trim();
-                    if (value != null && str.length() > 0) {
-                        if (parameter != null && parameter.escaped()) {
-                            str = URL.encode(str);
-                        }
-                        if (parameter != null && parameter.append()) {
-                            String pre = parameters.get(Constants.DEFAULT_KEY + "." + key);
-                            if (pre != null && pre.length() > 0) {
-                                str = pre + "," + str;
-                            }
-                            pre = parameters.get(key);
-                            if (pre != null && pre.length() > 0) {
-                                str = pre + "," + str;
-                            }
-                        }
-                        if (prefix != null && prefix.length() > 0) {
-                            key = prefix + "." + key;
-                        }
-                        parameters.put(key, str);
-                    } else if (parameter != null && parameter.required()) {
-                        throw new IllegalStateException(config.getClass().getSimpleName() + "." + key + " == null");
-                    }
-                } else if ("getParameters".equals(name)
-                        && Modifier.isPublic(method.getModifiers())
-                        && method.getParameterTypes().length == 0
-                        && method.getReturnType() == Map.class) {
-                    Map<String, String> map = (Map<String, String>) method.invoke(config, new Object[0]);
-                    if (map != null && map.size() > 0) {
-                        String pre = (prefix != null && prefix.length() > 0 ? prefix + "." : "");
-                        for (Map.Entry<String, String> entry : map.entrySet()) {
-                            parameters.put(pre + entry.getKey().replace('-', '.'), entry.getValue());
-                        }
-                    }
-                }
-            } catch (Exception e) {
-                throw new IllegalStateException(e.getMessage(), e);
-            }
-        }
-    }
-
-    protected static void appendAttributes(Map<String, Object> parameters, Object config) {
-        appendAttributes(parameters, config, null);
-    }
-
-    protected static void appendAttributes(Map<String, Object> parameters, Object config, String prefix) {
-        if (config == null) {
-            return;
-        }
-        Method[] methods = config.getClass().getMethods();
-        for (Method method : methods) {
-            try {
-                Parameter parameter = method.getAnnotation(Parameter.class);
-                if (parameter == null || !parameter.attribute()) {
-                    continue;
-                }
-                String name = method.getName();
-                if ((name.startsWith("get") || name.startsWith("is"))
-                        && !"getClass".equals(name)
-                        && Modifier.isPublic(method.getModifiers())
-                        && method.getParameterTypes().length == 0
-                        && isPrimitive(method.getReturnType())) {
-                    String key;
-                    if (parameter.key().length() > 0) {
-                        key = parameter.key();
-                    } else {
-                        int i = name.startsWith("get") ? 3 : 2;
-                        key = name.substring(i, i + 1).toLowerCase() + name.substring(i + 1);
-                    }
-                    Object value = method.invoke(config);
-                    if (value != null) {
-                        if (prefix != null && prefix.length() > 0) {
-                            key = prefix + "." + key;
-                        }
-                        parameters.put(key, value);
-                    }
-                }
-            } catch (Exception e) {
-                throw new IllegalStateException(e.getMessage(), e);
-            }
-        }
-    }
-
-    protected static ConsumerMethodModel.AsyncMethodInfo convertMethodConfig2AyncInfo(MethodConfig methodConfig) {
-        if (methodConfig == null || (methodConfig.getOninvoke() == null && methodConfig.getOnreturn() == null && methodConfig.getOnthrow() == null)) {
-            return null;
-        }
-
-        //check config conflict
-        if (Boolean.FALSE.equals(methodConfig.isReturn()) && (methodConfig.getOnreturn() != null || methodConfig.getOnthrow() != null)) {
-            throw new IllegalStateException("method config error : return attribute must be set true when onreturn or onthrow has been set.");
-        }
-
-        ConsumerMethodModel.AsyncMethodInfo asyncMethodInfo = new ConsumerMethodModel.AsyncMethodInfo();
-
-        asyncMethodInfo.setOninvokeInstance(methodConfig.getOninvoke());
-        asyncMethodInfo.setOnreturnInstance(methodConfig.getOnreturn());
-        asyncMethodInfo.setOnthrowInstance(methodConfig.getOnthrow());
-
-        try {
-            String oninvokeMethod = methodConfig.getOninvokeMethod();
-            if (StringUtils.isNotEmpty(oninvokeMethod)) {
-                asyncMethodInfo.setOninvokeMethod(getMethodByName(methodConfig.getOninvoke().getClass(), oninvokeMethod));
-            }
-
-            String onreturnMethod = methodConfig.getOnreturnMethod();
-            if (StringUtils.isNotEmpty(onreturnMethod)) {
-                asyncMethodInfo.setOnreturnMethod(getMethodByName(methodConfig.getOnreturn().getClass(), onreturnMethod));
-            }
-
-            String onthrowMethod = methodConfig.getOnthrowMethod();
-            if (StringUtils.isNotEmpty(onthrowMethod)) {
-                asyncMethodInfo.setOnthrowMethod(getMethodByName(methodConfig.getOnthrow().getClass(), onthrowMethod));
-            }
-        } catch (Exception e) {
-            throw new IllegalStateException(e.getMessage(), e);
-        }
-
-        return asyncMethodInfo;
-    }
-
-    private static Method getMethodByName(Class<?> clazz, String methodName) {
-        try {
-            return ReflectUtils.findMethodByMethodName(clazz, methodName);
-        } catch (Exception e) {
-            throw new IllegalStateException(e);
-        }
-    }
-
-    private static boolean isPrimitive(Class<?> type) {
-        return type.isPrimitive()
-                || type == String.class
-                || type == Character.class
-                || type == Boolean.class
-                || type == Byte.class
-                || type == Short.class
-                || type == Integer.class
-                || type == Long.class
-                || type == Float.class
-                || type == Double.class
-                || type == Object.class;
-    }
-
-    private static Object convertPrimitive(Class<?> type, String value) {
-        if (type == char.class || type == Character.class) {
-            return value.length() > 0 ? value.charAt(0) : '\0';
-        } else if (type == boolean.class || type == Boolean.class) {
-            return Boolean.valueOf(value);
-        } else if (type == byte.class || type == Byte.class) {
-            return Byte.valueOf(value);
-        } else if (type == short.class || type == Short.class) {
-            return Short.valueOf(value);
-        } else if (type == int.class || type == Integer.class) {
-            return Integer.valueOf(value);
-        } else if (type == long.class || type == Long.class) {
-            return Long.valueOf(value);
-        } else if (type == float.class || type == Float.class) {
-            return Float.valueOf(value);
-        } else if (type == double.class || type == Double.class) {
-            return Double.valueOf(value);
-        }
-        return value;
-    }
-
-    protected static void checkExtension(Class<?> type, String property, String value) {
-        checkName(property, value);
-        if (value != null && value.length() > 0
-                && !ExtensionLoader.getExtensionLoader(type).hasExtension(value)) {
-            throw new IllegalStateException("No such extension " + value + " for " + property + "/" + type.getName());
-        }
-    }
-
-    protected static void checkMultiExtension(Class<?> type, String property, String value) {
-        checkMultiName(property, value);
-        if (value != null && value.length() > 0) {
-            String[] values = value.split("\\s*[,]+\\s*");
-            for (String v : values) {
-                if (v.startsWith(Constants.REMOVE_VALUE_PREFIX)) {
-                    v = v.substring(1);
-                }
-                if (Constants.DEFAULT_KEY.equals(v)) {
-                    continue;
-                }
-                if (!ExtensionLoader.getExtensionLoader(type).hasExtension(v)) {
-                    throw new IllegalStateException("No such extension " + v + " for " + property + "/" + type.getName());
-                }
-            }
-        }
-    }
-
-    protected static void checkLength(String property, String value) {
-        checkProperty(property, value, MAX_LENGTH, null);
-    }
-
-    protected static void checkPathLength(String property, String value) {
-        checkProperty(property, value, MAX_PATH_LENGTH, null);
-    }
-
-    protected static void checkName(String property, String value) {
-        checkProperty(property, value, MAX_LENGTH, PATTERN_NAME);
-    }
-
-    protected static void checkNameHasSymbol(String property, String value) {
-        checkProperty(property, value, MAX_LENGTH, PATTERN_NAME_HAS_SYMBOL);
-    }
-
-    protected static void checkKey(String property, String value) {
-        checkProperty(property, value, MAX_LENGTH, PATTERN_KEY);
-    }
-
-    protected static void checkMultiName(String property, String value) {
-        checkProperty(property, value, MAX_LENGTH, PATTERN_MULTI_NAME);
-    }
-
-    protected static void checkPathName(String property, String value) {
-        checkProperty(property, value, MAX_PATH_LENGTH, PATTERN_PATH);
-    }
-
-    protected static void checkMethodName(String property, String value) {
-        checkProperty(property, value, MAX_LENGTH, PATTERN_METHOD_NAME);
-    }
-
-    protected static void checkParameterName(Map<String, String> parameters) {
-        if (parameters == null || parameters.size() == 0) {
-            return;
-        }
-        for (Map.Entry<String, String> entry : parameters.entrySet()) {
-            checkNameHasSymbol(entry.getKey(), entry.getValue());
-        }
-    }
-
-    protected static void checkProperty(String property, String value, int maxlength, Pattern pattern) {
-        if (value == null || value.length() == 0) {
-            return;
-        }
-        if (value.length() > maxlength) {
-            throw new IllegalStateException("Invalid " + property + "=\"" + value + "\" is longer than " + maxlength);
-        }
-        if (pattern != null) {
-            Matcher matcher = pattern.matcher(value);
-            if (!matcher.matches()) {
-                throw new IllegalStateException("Invalid " + property + "=\"" + value + "\" contains illegal " +
-                        "character, only digit, letter, '-', '_' or '.' is legal.");
-            }
-        }
-    }
-
-    @Parameter(excluded = true)
-    public String getId() {
-        return id;
-    }
-
-    public void setId(String id) {
-        this.id = id;
-    }
-
-    protected void appendAnnotation(Class<?> annotationClass, Object annotation) {
-        Method[] methods = annotationClass.getMethods();
-        for (Method method : methods) {
-            if (method.getDeclaringClass() != Object.class
-                    && method.getReturnType() != void.class
-                    && method.getParameterTypes().length == 0
-                    && Modifier.isPublic(method.getModifiers())
-                    && !Modifier.isStatic(method.getModifiers())) {
-                try {
-                    String property = method.getName();
-                    if ("interfaceClass".equals(property) || "interfaceName".equals(property)) {
-                        property = "interface";
-                    }
-                    String setter = "set" + property.substring(0, 1).toUpperCase() + property.substring(1);
-                    Object value = method.invoke(annotation);
-                    if (value != null && !value.equals(method.getDefaultValue())) {
-                        Class<?> parameterType = ReflectUtils.getBoxedClass(method.getReturnType());
-                        if ("filter".equals(property) || "listener".equals(property)) {
-                            parameterType = String.class;
-                            value = StringUtils.join((String[]) value, ",");
-                        } else if ("parameters".equals(property)) {
-                            parameterType = Map.class;
-                            value = CollectionUtils.toStringMap((String[]) value);
-                        }
-                        try {
-                            Method setterMethod = getClass().getMethod(setter, parameterType);
-                            setterMethod.invoke(this, value);
-                        } catch (NoSuchMethodException e) {
-                            // ignore
-                        }
-                    }
-                } catch (Throwable e) {
-                    logger.error(e.getMessage(), e);
-                }
-            }
-        }
-    }
-
-    @Override
-    public String toString() {
-        try {
-            StringBuilder buf = new StringBuilder();
-            buf.append("<dubbo:");
-            buf.append(getTagName(getClass()));
-            Method[] methods = getClass().getMethods();
-            for (Method method : methods) {
-                try {
-                    String name = method.getName();
-                    if ((name.startsWith("get") || name.startsWith("is"))
-                            && !"getClass".equals(name) && !"get".equals(name) && !"is".equals(name)
-                            && Modifier.isPublic(method.getModifiers())
-                            && method.getParameterTypes().length == 0
-                            && isPrimitive(method.getReturnType())) {
-                        int i = name.startsWith("get") ? 3 : 2;
-                        String key = name.substring(i, i + 1).toLowerCase() + name.substring(i + 1);
-                        Object value = method.invoke(this);
-                        if (value != null) {
-                            buf.append(" ");
-                            buf.append(key);
-                            buf.append("=\"");
-                            buf.append(value);
-                            buf.append("\"");
-                        }
-                    }
-                } catch (Exception e) {
-                    logger.warn(e.getMessage(), e);
-                }
-            }
-            buf.append(" />");
-            return buf.toString();
-        } catch (Throwable t) {
-            logger.warn(t.getMessage(), t);
-            return super.toString();
-        }
-    }
-
-}
->>>>>>> 36a1155b
+/*
+ * Licensed to the Apache Software Foundation (ASF) under one or more
+ * contributor license agreements.  See the NOTICE file distributed with
+ * this work for additional information regarding copyright ownership.
+ * The ASF licenses this file to You under the Apache License, Version 2.0
+ * (the "License"); you may not use this file except in compliance with
+ * the License.  You may obtain a copy of the License at
+ *
+ *     http://www.apache.org/licenses/LICENSE-2.0
+ *
+ * Unless required by applicable law or agreed to in writing, software
+ * distributed under the License is distributed on an "AS IS" BASIS,
+ * WITHOUT WARRANTIES OR CONDITIONS OF ANY KIND, either express or implied.
+ * See the License for the specific language governing permissions and
+ * limitations under the License.
+ */
+package org.apache.dubbo.config;
+
+import org.apache.dubbo.common.Constants;
+import org.apache.dubbo.common.URL;
+import org.apache.dubbo.common.config.CompositeConfiguration;
+import org.apache.dubbo.common.config.Configuration;
+import org.apache.dubbo.common.extension.ExtensionLoader;
+import org.apache.dubbo.common.logger.Logger;
+import org.apache.dubbo.common.logger.LoggerFactory;
+import org.apache.dubbo.common.utils.CollectionUtils;
+import org.apache.dubbo.common.utils.ReflectUtils;
+import org.apache.dubbo.common.utils.StringUtils;
+import org.apache.dubbo.config.context.Environment;
+import org.apache.dubbo.config.support.Parameter;
+import org.apache.dubbo.config.utils.ConfigConverter;
+import org.apache.dubbo.rpc.model.ConsumerMethodModel;
+
+import javax.annotation.PostConstruct;
+import java.io.Serializable;
+import java.lang.reflect.Method;
+import java.lang.reflect.Modifier;
+import java.util.HashMap;
+import java.util.Map;
+import java.util.regex.Matcher;
+import java.util.regex.Pattern;
+
+/**
+ * Utility methods and public methods for parsing configuration
+ *
+ * @export
+ */
+public abstract class AbstractConfig implements Serializable {
+
+    protected static final Logger logger = LoggerFactory.getLogger(AbstractConfig.class);
+    private static final long serialVersionUID = 4267533505537413570L;
+    private static final int MAX_LENGTH = 200;
+
+    private static final int MAX_PATH_LENGTH = 200;
+
+    private static final Pattern PATTERN_NAME = Pattern.compile("[\\-._0-9a-zA-Z]+");
+
+    private static final Pattern PATTERN_MULTI_NAME = Pattern.compile("[,\\-._0-9a-zA-Z]+");
+
+    private static final Pattern PATTERN_METHOD_NAME = Pattern.compile("[a-zA-Z][0-9a-zA-Z]*");
+
+    private static final Pattern PATTERN_PATH = Pattern.compile("[/\\-$._0-9a-zA-Z]+");
+
+    private static final Pattern PATTERN_NAME_HAS_SYMBOL = Pattern.compile("[:*,/\\-._0-9a-zA-Z]+");
+
+    private static final Pattern PATTERN_KEY = Pattern.compile("[*,\\-._0-9a-zA-Z]+");
+    private static final Map<String, String> legacyProperties = new HashMap<String, String>();
+    private static final String[] SUFFIXES = new String[]{"Config", "Bean"};
+
+    private boolean init;
+    private volatile Map<String, String> metaData;
+
+    static {
+        legacyProperties.put("dubbo.protocol.name", "dubbo.service.protocol");
+        legacyProperties.put("dubbo.protocol.host", "dubbo.service.server.host");
+        legacyProperties.put("dubbo.protocol.port", "dubbo.service.server.port");
+        legacyProperties.put("dubbo.protocol.threads", "dubbo.service.max.thread.pool.size");
+        legacyProperties.put("dubbo.consumer.timeout", "dubbo.service.invoke.timeout");
+        legacyProperties.put("dubbo.consumer.retries", "dubbo.service.max.retry.providers");
+        legacyProperties.put("dubbo.consumer.check", "dubbo.service.allow.no.provider");
+        legacyProperties.put("dubbo.service.url", "dubbo.service.address");
+    }
+
+    protected String id;
+
+    private static String convertLegacyValue(String key, String value) {
+        if (value != null && value.length() > 0) {
+            if ("dubbo.service.max.retry.providers".equals(key)) {
+                return String.valueOf(Integer.parseInt(value) - 1);
+            } else if ("dubbo.service.allow.no.provider".equals(key)) {
+                return String.valueOf(!Boolean.parseBoolean(value));
+            }
+        }
+        return value;
+    }
+
+    private static String getTagName(Class<?> cls) {
+        String tag = cls.getSimpleName();
+        for (String suffix : SUFFIXES) {
+            if (tag.endsWith(suffix)) {
+                tag = tag.substring(0, tag.length() - suffix.length());
+                break;
+            }
+        }
+        tag = tag.toLowerCase();
+        return tag;
+    }
+
+    protected static void appendParameters(Map<String, String> parameters, Object config) {
+        appendParameters(parameters, config, null);
+    }
+
+    @SuppressWarnings("unchecked")
+    protected static void appendParameters(Map<String, String> parameters, Object config, String prefix) {
+        if (config == null) {
+            return;
+        }
+        Method[] methods = config.getClass().getMethods();
+        for (Method method : methods) {
+            try {
+                String name = method.getName();
+                if ((name.startsWith("get") || name.startsWith("is"))
+                        && !"getClass".equals(name)
+                        && Modifier.isPublic(method.getModifiers())
+                        && method.getParameterTypes().length == 0
+                        && isPrimitive(method.getReturnType())) {
+                    Parameter parameter = method.getAnnotation(Parameter.class);
+                    if (method.getReturnType() == Object.class || parameter != null && parameter.excluded()) {
+                        continue;
+                    }
+                    int i = name.startsWith("get") ? 3 : 2;
+                    String prop = StringUtils.camelToSplitName(name.substring(i, i + 1).toLowerCase() + name.substring(i + 1), ".");
+                    String key;
+                    if (parameter != null && parameter.key().length() > 0) {
+                        key = parameter.key();
+                    } else {
+                        key = prop;
+                    }
+                    Object value = method.invoke(config);
+                    String str = String.valueOf(value).trim();
+                    if (value != null && str.length() > 0) {
+                        if (parameter != null && parameter.escaped()) {
+                            str = URL.encode(str);
+                        }
+                        if (parameter != null && parameter.append()) {
+                            String pre = parameters.get(Constants.DEFAULT_KEY + "." + key);
+                            if (pre != null && pre.length() > 0) {
+                                str = pre + "," + str;
+                            }
+                            pre = parameters.get(key);
+                            if (pre != null && pre.length() > 0) {
+                                str = pre + "," + str;
+                            }
+                        }
+                        if (prefix != null && prefix.length() > 0) {
+                            key = prefix + "." + key;
+                        }
+                        parameters.put(key, str);
+                    } else if (parameter != null && parameter.required()) {
+                        throw new IllegalStateException(config.getClass().getSimpleName() + "." + key + " == null");
+                    }
+                } else if ("getParameters".equals(name)
+                        && Modifier.isPublic(method.getModifiers())
+                        && method.getParameterTypes().length == 0
+                        && method.getReturnType() == Map.class) {
+                    Map<String, String> map = (Map<String, String>) method.invoke(config, new Object[0]);
+                    if (map != null && map.size() > 0) {
+                        String pre = (prefix != null && prefix.length() > 0 ? prefix + "." : "");
+                        for (Map.Entry<String, String> entry : map.entrySet()) {
+                            parameters.put(pre + entry.getKey().replace('-', '.'), entry.getValue());
+                        }
+                    }
+                }
+            } catch (Exception e) {
+                throw new IllegalStateException(e.getMessage(), e);
+            }
+        }
+    }
+
+    protected static void appendAttributes(Map<String, Object> parameters, Object config) {
+        appendAttributes(parameters, config, null);
+    }
+
+    protected static void appendAttributes(Map<String, Object> parameters, Object config, String prefix) {
+        if (config == null) {
+            return;
+        }
+        Method[] methods = config.getClass().getMethods();
+        for (Method method : methods) {
+            try {
+                Parameter parameter = method.getAnnotation(Parameter.class);
+                if (parameter == null || !parameter.attribute()) {
+                    continue;
+                }
+                String name = method.getName();
+                if ((name.startsWith("get") || name.startsWith("is"))
+                        && !"getClass".equals(name)
+                        && Modifier.isPublic(method.getModifiers())
+                        && method.getParameterTypes().length == 0
+                        && isPrimitive(method.getReturnType())) {
+                    String key;
+                    if (parameter.key().length() > 0) {
+                        key = parameter.key();
+                    } else {
+                        int i = name.startsWith("get") ? 3 : 2;
+                        key = name.substring(i, i + 1).toLowerCase() + name.substring(i + 1);
+                    }
+                    Object value = method.invoke(config);
+                    if (value != null) {
+                        if (prefix != null && prefix.length() > 0) {
+                            key = prefix + "." + key;
+                        }
+                        parameters.put(key, value);
+                    }
+                }
+            } catch (Exception e) {
+                throw new IllegalStateException(e.getMessage(), e);
+            }
+        }
+    }
+
+    protected static ConsumerMethodModel.AsyncMethodInfo convertMethodConfig2AyncInfo(MethodConfig methodConfig) {
+        if (methodConfig == null || (methodConfig.getOninvoke() == null && methodConfig.getOnreturn() == null && methodConfig.getOnthrow() == null)) {
+            return null;
+        }
+
+        //check config conflict
+        if (Boolean.FALSE.equals(methodConfig.isReturn()) && (methodConfig.getOnreturn() != null || methodConfig.getOnthrow() != null)) {
+            throw new IllegalStateException("method config error : return attribute must be set true when onreturn or onthrow has been set.");
+        }
+
+        ConsumerMethodModel.AsyncMethodInfo asyncMethodInfo = new ConsumerMethodModel.AsyncMethodInfo();
+
+        asyncMethodInfo.setOninvokeInstance(methodConfig.getOninvoke());
+        asyncMethodInfo.setOnreturnInstance(methodConfig.getOnreturn());
+        asyncMethodInfo.setOnthrowInstance(methodConfig.getOnthrow());
+
+        try {
+            String oninvokeMethod = methodConfig.getOninvokeMethod();
+            if (StringUtils.isNotEmpty(oninvokeMethod)) {
+                asyncMethodInfo.setOninvokeMethod(getMethodByName(methodConfig.getOninvoke().getClass(), oninvokeMethod));
+            }
+
+            String onreturnMethod = methodConfig.getOnreturnMethod();
+            if (StringUtils.isNotEmpty(onreturnMethod)) {
+                asyncMethodInfo.setOnreturnMethod(getMethodByName(methodConfig.getOnreturn().getClass(), onreturnMethod));
+            }
+
+            String onthrowMethod = methodConfig.getOnthrowMethod();
+            if (StringUtils.isNotEmpty(onthrowMethod)) {
+                asyncMethodInfo.setOnthrowMethod(getMethodByName(methodConfig.getOnthrow().getClass(), onthrowMethod));
+            }
+        } catch (Exception e) {
+            throw new IllegalStateException(e.getMessage(), e);
+        }
+
+        return asyncMethodInfo;
+    }
+
+    private static Method getMethodByName(Class<?> clazz, String methodName) {
+        try {
+            return ReflectUtils.findMethodByMethodName(clazz, methodName);
+        } catch (Exception e) {
+            throw new IllegalStateException(e);
+        }
+    }
+
+    private static boolean isPrimitive(Class<?> type) {
+        return type.isPrimitive()
+                || type == String.class
+                || type == Character.class
+                || type == Boolean.class
+                || type == Byte.class
+                || type == Short.class
+                || type == Integer.class
+                || type == Long.class
+                || type == Float.class
+                || type == Double.class
+                || type == Object.class;
+    }
+
+    private static Object convertPrimitive(Class<?> type, String value) {
+        if (type == char.class || type == Character.class) {
+            return value.length() > 0 ? value.charAt(0) : '\0';
+        } else if (type == boolean.class || type == Boolean.class) {
+            return Boolean.valueOf(value);
+        } else if (type == byte.class || type == Byte.class) {
+            return Byte.valueOf(value);
+        } else if (type == short.class || type == Short.class) {
+            return Short.valueOf(value);
+        } else if (type == int.class || type == Integer.class) {
+            return Integer.valueOf(value);
+        } else if (type == long.class || type == Long.class) {
+            return Long.valueOf(value);
+        } else if (type == float.class || type == Float.class) {
+            return Float.valueOf(value);
+        } else if (type == double.class || type == Double.class) {
+            return Double.valueOf(value);
+        }
+        return value;
+    }
+
+    protected static void checkExtension(Class<?> type, String property, String value) {
+        checkName(property, value);
+        if (value != null && value.length() > 0
+                && !ExtensionLoader.getExtensionLoader(type).hasExtension(value)) {
+            throw new IllegalStateException("No such extension " + value + " for " + property + "/" + type.getName());
+        }
+    }
+
+    protected static void checkMultiExtension(Class<?> type, String property, String value) {
+        checkMultiName(property, value);
+        if (value != null && value.length() > 0) {
+            String[] values = value.split("\\s*[,]+\\s*");
+            for (String v : values) {
+                if (v.startsWith(Constants.REMOVE_VALUE_PREFIX)) {
+                    v = v.substring(1);
+                }
+                if (Constants.DEFAULT_KEY.equals(v)) {
+                    continue;
+                }
+                if (!ExtensionLoader.getExtensionLoader(type).hasExtension(v)) {
+                    throw new IllegalStateException("No such extension " + v + " for " + property + "/" + type.getName());
+                }
+            }
+        }
+    }
+
+    protected static void checkLength(String property, String value) {
+        checkProperty(property, value, MAX_LENGTH, null);
+    }
+
+    protected static void checkPathLength(String property, String value) {
+        checkProperty(property, value, MAX_PATH_LENGTH, null);
+    }
+
+    protected static void checkName(String property, String value) {
+        checkProperty(property, value, MAX_LENGTH, PATTERN_NAME);
+    }
+
+    protected static void checkNameHasSymbol(String property, String value) {
+        checkProperty(property, value, MAX_LENGTH, PATTERN_NAME_HAS_SYMBOL);
+    }
+
+    protected static void checkKey(String property, String value) {
+        checkProperty(property, value, MAX_LENGTH, PATTERN_KEY);
+    }
+
+    protected static void checkMultiName(String property, String value) {
+        checkProperty(property, value, MAX_LENGTH, PATTERN_MULTI_NAME);
+    }
+
+    protected static void checkPathName(String property, String value) {
+        checkProperty(property, value, MAX_PATH_LENGTH, PATTERN_PATH);
+    }
+
+    protected static void checkMethodName(String property, String value) {
+        checkProperty(property, value, MAX_LENGTH, PATTERN_METHOD_NAME);
+    }
+
+    protected static void checkParameterName(Map<String, String> parameters) {
+        if (parameters == null || parameters.size() == 0) {
+            return;
+        }
+        for (Map.Entry<String, String> entry : parameters.entrySet()) {
+            checkNameHasSymbol(entry.getKey(), entry.getValue());
+        }
+    }
+
+    protected static void checkProperty(String property, String value, int maxlength, Pattern pattern) {
+        if (value == null || value.length() == 0) {
+            return;
+        }
+        if (value.length() > maxlength) {
+            throw new IllegalStateException("Invalid " + property + "=\"" + value + "\" is longer than " + maxlength);
+        }
+        if (pattern != null) {
+            Matcher matcher = pattern.matcher(value);
+            if (!matcher.matches()) {
+                throw new IllegalStateException("Invalid " + property + "=\"" + value + "\" contains illegal " +
+                        "character, only digit, letter, '-', '_' or '.' is legal.");
+            }
+        }
+    }
+
+    @Parameter(excluded = true)
+    public String getId() {
+        return id;
+    }
+
+    public void setId(String id) {
+        this.id = id;
+    }
+
+    protected void appendAnnotation(Class<?> annotationClass, Object annotation) {
+        Method[] methods = annotationClass.getMethods();
+        for (Method method : methods) {
+            if (method.getDeclaringClass() != Object.class
+                    && method.getReturnType() != void.class
+                    && method.getParameterTypes().length == 0
+                    && Modifier.isPublic(method.getModifiers())
+                    && !Modifier.isStatic(method.getModifiers())) {
+                try {
+                    String property = method.getName();
+                    if ("interfaceClass".equals(property) || "interfaceName".equals(property)) {
+                        property = "interface";
+                    }
+                    String setter = "set" + property.substring(0, 1).toUpperCase() + property.substring(1);
+                    Object value = method.invoke(annotation);
+                    if (value != null && !value.equals(method.getDefaultValue())) {
+                        Class<?> parameterType = ReflectUtils.getBoxedClass(method.getReturnType());
+                        if ("filter".equals(property) || "listener".equals(property)) {
+                            parameterType = String.class;
+                            value = StringUtils.join((String[]) value, ",");
+                        } else if ("parameters".equals(property)) {
+                            parameterType = Map.class;
+                            value = CollectionUtils.toStringMap((String[]) value);
+                        }
+                        try {
+                            Method setterMethod = getClass().getMethod(setter, parameterType);
+                            setterMethod.invoke(this, value);
+                        } catch (NoSuchMethodException e) {
+                            // ignore
+                        }
+                    }
+                } catch (Throwable e) {
+                    logger.error(e.getMessage(), e);
+                }
+            }
+        }
+    }
+
+
+    /**
+     * Should be called after Config was fully initialized.
+     *
+     * @return
+     */
+    public Map<String, String> getMetaData() {
+        metaData = new HashMap<>();
+        Method[] methods = this.getClass().getMethods();
+        for (Method method : methods) {
+            try {
+                String name = method.getName();
+                if ((name.startsWith("get") || name.startsWith("is"))
+                        && !name.equals("get")
+                        && !"getClass".equals(name)
+                        && Modifier.isPublic(method.getModifiers())
+                        && method.getParameterTypes().length == 0
+                        && isPrimitive(method.getReturnType())) {
+                    int i = name.startsWith("get") ? 3 : 2;
+                    String prop = StringUtils.camelToSplitName(name.substring(i, i + 1).toLowerCase() + name.substring(i + 1), ".");
+                    String key;
+                    Parameter parameter = method.getAnnotation(Parameter.class);
+                    if (parameter != null && parameter.key().length() > 0) {
+                        key = parameter.key();
+                    } else {
+                        key = prop;
+                    }
+                    if (method.getReturnType() == Object.class || parameter != null && parameter.excluded()) {
+                        metaData.put(key, null);
+                        continue;
+                    }
+                    Object value = method.invoke(this);
+                    String str = String.valueOf(value).trim();
+                    if (value != null && str.length() > 0) {
+                        if (parameter != null && parameter.escaped()) {
+                            str = URL.encode(str);
+                        }
+                        if (parameter != null && parameter.append()) {
+                            String pre = String.valueOf(metaData.get(Constants.DEFAULT_KEY + "." + key));
+                            if (pre != null && pre.length() > 0) {
+                                str = pre + "," + str;
+                            }
+                            pre = String.valueOf(metaData.get(key));
+                            if (pre != null && pre.length() > 0) {
+                                str = pre + "," + str;
+                            }
+                        }
+                      /*  if (prefix != null && prefix.length() > 0) {
+                            key = prefix + "." + key;
+                        }*/
+                        metaData.put(key, str);
+                    } else {
+                        metaData.put(key, null);
+                    }
+                    // TODO check required somewhere else.
+                    /*else if (parameter != null && parameter.required()) {
+                        throw new IllegalStateException(this.getClass().getSimpleName() + "." + key + " == null");
+                    }*/
+                } else if ("getParameters".equals(name)
+                        && Modifier.isPublic(method.getModifiers())
+                        && method.getParameterTypes().length == 0
+                        && method.getReturnType() == Map.class) {
+                    Map<String, String> map = (Map<String, String>) method.invoke(this, new Object[0]);
+                    if (map != null && map.size() > 0) {
+//                            String pre = (prefix != null && prefix.length() > 0 ? prefix + "." : "");
+                        for (Map.Entry<String, String> entry : map.entrySet()) {
+                            metaData.put(entry.getKey().replace('-', '.'), entry.getValue());
+                        }
+                    }
+                }
+            } catch (Exception e) {
+                System.out.println(this.getClass().getName());
+                System.out.println(method.getName());
+                throw new IllegalStateException(e.getMessage(), e);
+            }
+        }
+        return metaData;
+    }
+
+    public String getPrefix() {
+        return Constants.DUBBO + "." + getTagName(this.getClass());
+    }
+
+    /**
+     * TODO
+     * Currently, only support overriding of properties explicitly defined in Config class, doesn't support overriding of customized parameters stored in 'parameters'.
+     */
+    @PostConstruct
+    public void refresh() {
+        if (init) {
+            return;
+        }
+        init = true;
+
+        try {
+            Configuration configuration = ConfigConverter.toConfiguration(this);
+            CompositeConfiguration compositeConfiguration = Environment.getInstance().getStartupCompositeConf(getPrefix(), getId());
+            int index = 1;
+            if (Environment.getInstance().isConfigCenterFirst()) {
+                index = 2;
+            }
+            compositeConfiguration.addConfiguration(index, configuration);
+            // loop methods, get override value and set the new value back to method
+            Method[] methods = getClass().getMethods();
+            for (Method method : methods) {
+                if (isSetter(method)) {
+                    try {
+                        String value = compositeConfiguration.getString(extractPropertyName(method));
+                        if (value != null) {
+                            method.invoke(this, convertPrimitive(method.getParameterTypes()[0], value));
+                        }
+                    } catch (NoSuchMethodException e) {
+                        logger.warn("Failed to override the property " + method.getName() + " in " + this.getClass().getSimpleName() + ", please make sure every property has a getter/setter pair.");
+                    }
+                }
+            }
+        } catch (Exception e) {
+            logger.error("Failed to override ", e);
+        }
+    }
+
+    private static boolean isSetter(Method method) {
+        if (method.getName().startsWith("set")
+                && !"set".equals(method.getName())
+                && Modifier.isPublic(method.getModifiers())
+                && method.getParameterCount() == 1
+                && isPrimitive(method.getParameterTypes()[0])) {
+            return true;
+        }
+        return false;
+    }
+
+    public String extractPropertyName(Method setter) throws Exception {
+        String propertyName = setter.getName().substring("set".length());
+        Method getter = null;
+        try {
+            getter = getClass().getMethod("get" + propertyName);
+        } catch (NoSuchMethodException e) {
+            getter = getClass().getMethod("is" + propertyName);
+        }
+        Parameter parameter = getter.getAnnotation(Parameter.class);
+        if (parameter != null && StringUtils.isNotEmpty(parameter.key())) {
+            propertyName = parameter.key();
+        } else {
+            propertyName = propertyName.toLowerCase();
+        }
+        return propertyName;
+    }
+
+    @Override
+    public String toString() {
+        try {
+            StringBuilder buf = new StringBuilder();
+            buf.append("<dubbo:");
+            buf.append(getTagName(getClass()));
+            Method[] methods = getClass().getMethods();
+            for (Method method : methods) {
+                try {
+                    String name = method.getName();
+                    if ((name.startsWith("get") || name.startsWith("is"))
+                            && !"getClass".equals(name) && !"get".equals(name) && !"is".equals(name)
+                            && Modifier.isPublic(method.getModifiers())
+                            && method.getParameterTypes().length == 0
+                            && isPrimitive(method.getReturnType())) {
+                        int i = name.startsWith("get") ? 3 : 2;
+                        String key = name.substring(i, i + 1).toLowerCase() + name.substring(i + 1);
+                        Object value = method.invoke(this);
+                        if (value != null) {
+                            buf.append(" ");
+                            buf.append(key);
+                            buf.append("=\"");
+                            buf.append(value);
+                            buf.append("\"");
+                        }
+                    }
+                } catch (Exception e) {
+                    logger.warn(e.getMessage(), e);
+                }
+            }
+            buf.append(" />");
+            return buf.toString();
+        } catch (Throwable t) {
+            logger.warn(t.getMessage(), t);
+            return super.toString();
+        }
+    }
+
+    /**
+     * FIXME check @Parameter(required=true) and any conditions that need to match.
+     */
+    public boolean isValid() {
+        return true;
+    }
+
+}